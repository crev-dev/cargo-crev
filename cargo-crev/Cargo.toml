[package]
edition = '2018'
name = "cargo-crev"
version = "0.8.2"
description = "Scalable, social, Code REView system that we desperately need - Rust/cargo frontend"
authors = ["Dawid Ciężarkiewicz <dpc@dpc.pw>"]
documentation = "https://docs.rs/crev"
repository = "https://github.com/dpc/crev"
homepage = "https://github.com/dpc/crev"
keywords = ["code", "review", "tool", "distributed", "cargo"]
license = "MPL-2.0 OR MIT OR Apache-2.0"
readme = "README.md"

[[bin]]
name = "cargo-crev"
path = "src/main.rs"

[lib]
name = "cargo_crev"
path = "src/lib.rs"

[dependencies]
atty = "0.2"
cargo = "0.35"
common_failures = "0.1"
crates_io_api = "0.4"
crev-common = { path = "../crev-common", version = "0.8" }
crev-data = { path = "../crev-data", version = "0.8" }
crev-lib = { path = "../crev-lib", version = "0.8" }
failure = "0.1"
geiger = "0.3.2"
insideout = "0.2"
resiter = "0.3"
semver = "0.9"
serde = "1"
serde_json = "1"
structopt = "0.2.16"
term = "0.5"
tokei = "10"
walkdir = "2"
<<<<<<< HEAD
time = "*"
env_logger = { version = "*", default-features = false, features = ["termcolor", "atty", "humantime"]}
rayon = "1.1"
=======
time = "0.1.42"
env_logger = { version = "0.6.2", default-features = false, features = ["termcolor", "atty", "humantime"]}
>>>>>>> cc1e3c57

[features]
default = []

documentation = []

[package.metadata.docs.rs]
all-features = true<|MERGE_RESOLUTION|>--- conflicted
+++ resolved
@@ -38,14 +38,9 @@
 term = "0.5"
 tokei = "10"
 walkdir = "2"
-<<<<<<< HEAD
-time = "*"
-env_logger = { version = "*", default-features = false, features = ["termcolor", "atty", "humantime"]}
-rayon = "1.1"
-=======
 time = "0.1.42"
 env_logger = { version = "0.6.2", default-features = false, features = ["termcolor", "atty", "humantime"]}
->>>>>>> cc1e3c57
+rayon = "1.1"
 
 [features]
 default = []
